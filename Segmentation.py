from statistics import mode
from fvcore.common.config import CfgNode
import numpy as np
import os
import cv2
import glob
import tqdm
from PIL import Image
from PIL import ImageOps
import torch
from torch import nn
from torch.nn import functional as F
from modeling.MaskFormerModel import MaskFormerModel
from utils.misc import load_parallal_model
from utils.misc import ADEVisualize

# from detectron2.utils.visualizer import Visualizer, ColorMode
# from detectron2.data import MetadataCatalog

class Segmentation():
    def __init__(self, cfg, model=None):
        self.cfg = cfg
        self.num_queries = cfg.MODEL.MASK_FORMER.NUM_OBJECT_QUERIES
        self.size_divisibility = cfg.MODEL.MASK_FORMER.SIZE_DIVISIBILITY
        self.num_classes = cfg.MODEL.SEM_SEG_HEAD.NUM_CLASSES
        self.device = torch.device("cuda", cfg.local_rank)        

        # data processing program
        self.padding_constant = 2**5 # resnet 总共下采样5次
        self.test_dir = cfg.TEST.TEST_DIR
        self.output_dir = cfg.TEST.SAVE_DIR
        self.imgMaxSize = cfg.INPUT.CROP.MAX_SIZE
        self.pixel_mean = np.array(cfg.DATASETS.PIXEL_MEAN)
        self.pixel_std = np.array(cfg.DATASETS.PIXEL_STD)
        self.visualize = ADEVisualize()        
        self.model = None

        pretrain_weights = cfg.MODEL.PRETRAINED_WEIGHTS
        if model is not None:
            self.model = model
        elif os.path.exists(pretrain_weights): 
            self.model = MaskFormerModel(cfg, is_init=False)
            self.load_model(pretrain_weights)
        else:
            print(f'please check weights file: {cfg.MODEL.PRETRAINED_WEIGHTS}')
        
    def load_model(self, pretrain_weights):
        state_dict = torch.load(pretrain_weights, map_location='cuda:0')

        ckpt_dict = state_dict['model']
        self.last_lr = state_dict['lr']
        self.start_epoch = state_dict['epoch']
        self.model = load_parallal_model(self.model, ckpt_dict)
        self.model = self.model.to(self.device)
        self.model.eval()
        print("loaded pretrain mode:{}".format(pretrain_weights))

    def img_transform(self, img):
        # 0-255 to 0-1
        img = np.float32(np.array(img)) / 255.   
        img = (img - self.pixel_mean) / self.pixel_std
        img = img.transpose((2, 0, 1))
        return img

    # Round x to the nearest multiple of p and x' >= x
    def round2nearest_multiple(self, x, p):
        return ((x - 1) // p + 1) * p

    def get_img_ratio(self, img_size, target_size):
        img_rate = np.max(img_size) / np.min(img_size)
        target_rate = np.max(target_size) / np.min(target_size)
        if img_rate > target_rate:
            # 按长边缩放
            ratio = max(target_size) / max(img_size)
        else:
            ratio = min(target_size) / min(img_size)
        return ratio

    def resize_padding(self, img, outsize, Interpolation=Image.BILINEAR):
        w, h = img.size
        target_w, target_h = outsize[0], outsize[1]
        ratio = self.get_img_ratio([w, h], outsize)
        ow, oh = round(w * ratio), round(h * ratio)
        img = img.resize((ow, oh), Interpolation)
        dh, dw = target_h - oh, target_w - ow
        top, bottom = dh // 2, dh - (dh // 2)
        left, right = dw // 2, dw - (dw // 2)
        img = ImageOps.expand(img, border=(left, top, right, bottom), fill=0)  # 左 顶 右 底 顺时针
        return img, [left, top, right, bottom]

    def get_img_ratio(self, img_size, target_size):
        img_rate = np.max(img_size) / np.min(img_size)
        target_rate = np.max(target_size) / np.min(target_size)
        if img_rate > target_rate:
            # 按长边缩放
            ratio = max(target_size) / max(img_size)
        else:
            ratio = min(target_size) / min(img_size)
        return ratio
    
    def image_preprocess(self, img):
        img_height, img_width = img.shape[0], img.shape[1]
        this_scale = self.get_img_ratio((img_width, img_height), self.imgMaxSize) # self.imgMaxSize / max(img_height, img_width)
        target_width = img_width * this_scale
        target_height = img_height * this_scale
        input_width = int(self.round2nearest_multiple(target_width, self.padding_constant))
        input_height = int(self.round2nearest_multiple(target_height, self.padding_constant))

        img, padding_info = self.resize_padding(Image.fromarray(img), (input_width, input_height))
        img = self.img_transform(img)

        transformer_info = {'padding_info': padding_info, 'scale': this_scale, 'input_size':(input_height, input_width)}
        input_tensor = torch.from_numpy(img).float().unsqueeze(0).to(self.device)
        return input_tensor, transformer_info

    def semantic_inference(self, mask_cls, mask_pred):
        mask_cls = F.softmax(mask_cls, dim=-1)[...,1:] 
        mask_pred = mask_pred.sigmoid()  
        semseg = torch.einsum("bqc,bqhw->bchw", mask_cls, mask_pred)        
        return semseg.cpu().numpy()

    def postprocess(self, pred_mask, transformer_info, target_size):       
        oh, ow = pred_mask.shape[0], pred_mask.shape[1]
        padding_info = transformer_info['padding_info'] 
        
        left, top, right, bottom = padding_info[0], padding_info[1], padding_info[2], padding_info[3]
        mask = pred_mask[top: oh - bottom, left: ow - right]
        mask = cv2.resize(mask.astype(np.uint8), dsize=target_size, interpolation=cv2.INTER_NEAREST)
        return mask

    @torch.no_grad()
<<<<<<< HEAD
    def forward(self, img_list=None):        
=======
    def forward(self, img_list=None):
        # ade20k_metadata = MetadataCatalog.get("ade20k_sem_seg_val")
>>>>>>> 803a233f
        if img_list is None or len(img_list) == 0:
            img_list = glob.glob(self.test_dir + '/*.[jp][pn]g')
        mask_images = []
        for image_path in tqdm.tqdm(img_list):
            # img_name = os.path.basename(image_path)
            # seg_name = img_name.split('.')[0] + '_seg.png'
            # output_path = os.path.join(self.output_dir, seg_name)
            img = Image.open(image_path).convert('RGB')
            img_height, img_width = img.size[1], img.size[0]
            inpurt_tensor, transformer_info = self.image_preprocess(np.array(img))       

            outputs = self.model(inpurt_tensor)
            mask_cls_results = outputs["pred_logits"]
            mask_pred_results = outputs["pred_masks"]
            
            mask_pred_results = F.interpolate(
                mask_pred_results,
                size=(inpurt_tensor.shape[-2], inpurt_tensor.shape[-1]),
                mode="bilinear",
                align_corners=False,
            )
            pred_masks = self.semantic_inference(mask_cls_results, mask_pred_results)
            mask_img = np.argmax(pred_masks, axis=1)[0]
            mask_img = self.postprocess(mask_img, transformer_info, (img_width, img_height))
<<<<<<< HEAD
            mask_images.append(mask_img)
        return mask_images
                    

    def render_image(self, img, mask_img, output_path=None):
        self.visualize.show_result(img, mask_img, output_path)

        # ade20k_metadata = MetadataCatalog.get("ade20k_sem_seg_val")        
        # v = Visualizer(np.array(img), ade20k_metadata, scale=1.2, instance_mode=ColorMode.IMAGE_BW)
        # semantic_result = v.draw_sem_seg(mask_img).get_image()
        # if output_path is not None:
        #     cv2.imwrite(output_path, semantic_result)
        # else:
        #     cv2.imshow(semantic_result)
        #     cv2.waitKey(0)
=======
            self.visualize.show_result(img, mask_img, output_path)
            # v = Visualizer(np.array(img), ade20k_metadata, scale=1.2, instance_mode=ColorMode.IMAGE_BW)
            # semantic_result = v.draw_sem_seg(mask_img).get_image()
            # cv2.imwrite(output_path, semantic_result)            
>>>>>>> 803a233f
<|MERGE_RESOLUTION|>--- conflicted
+++ resolved
@@ -14,6 +14,8 @@
 from utils.misc import load_parallal_model
 from utils.misc import ADEVisualize
 
+# from detectron2.utils.visualizer import Visualizer, ColorMode
+# from detectron2.data import MetadataCatalog
 # from detectron2.utils.visualizer import Visualizer, ColorMode
 # from detectron2.data import MetadataCatalog
 
@@ -129,12 +131,7 @@
         return mask
 
     @torch.no_grad()
-<<<<<<< HEAD
     def forward(self, img_list=None):        
-=======
-    def forward(self, img_list=None):
-        # ade20k_metadata = MetadataCatalog.get("ade20k_sem_seg_val")
->>>>>>> 803a233f
         if img_list is None or len(img_list) == 0:
             img_list = glob.glob(self.test_dir + '/*.[jp][pn]g')
         mask_images = []
@@ -159,7 +156,6 @@
             pred_masks = self.semantic_inference(mask_cls_results, mask_pred_results)
             mask_img = np.argmax(pred_masks, axis=1)[0]
             mask_img = self.postprocess(mask_img, transformer_info, (img_width, img_height))
-<<<<<<< HEAD
             mask_images.append(mask_img)
         return mask_images
                     
@@ -175,9 +171,3 @@
         # else:
         #     cv2.imshow(semantic_result)
         #     cv2.waitKey(0)
-=======
-            self.visualize.show_result(img, mask_img, output_path)
-            # v = Visualizer(np.array(img), ade20k_metadata, scale=1.2, instance_mode=ColorMode.IMAGE_BW)
-            # semantic_result = v.draw_sem_seg(mask_img).get_image()
-            # cv2.imwrite(output_path, semantic_result)            
->>>>>>> 803a233f
